--- conflicted
+++ resolved
@@ -1,13 +1,7 @@
 import React, { useEffect, useState } from 'react'
-<<<<<<< HEAD
 import { ChevronLeft, ChevronRight } from 'react-feather'
 import { useTranslation } from 'react-i18next'
-=======
-import { useTranslation } from 'react-i18next'
-import { ChevronLeft, ChevronRight, Calendar as CalendarIcon, TrendingUp, Info } from 'react-feather'
->>>>>>> 0d8d4167
 import styled from 'styled-components'
-import { motion, AnimatePresence } from 'framer-motion'
 import { PageTitle } from '../../components/common'
 import supabase from '../../config/supabaseClient'
 import { useAuth } from '../../contexts/AuthContext'
@@ -28,66 +22,48 @@
 }
 
 const DailyAttendance: React.FC = () => {
-	const { t, i18n } = useTranslation()
 	const { user } = useAuth()
+	const { t } = useTranslation()
+	const [currentMonth, setCurrentMonth] = useState(new Date())
 	const [attendanceData, setAttendanceData] = useState<DailyAttendance[]>([])
-	const [loading, setLoading] = useState(true)
-	const [currentMonth, setCurrentMonth] = useState(new Date())
-
-	const getMonthName = (monthIndex: number) => {
-		const monthKey = [
-			'january',
-			'february',
-			'march',
-			'april',
-			'may',
-			'june',
-			'july',
-			'august',
-			'september',
-			'october',
-			'november',
-			'december',
-		][monthIndex]
-		return t(`studentPanel.dailyAttendance.months.${monthKey}`)
-	}
+	const [loading, setLoading] = useState(false)
 
 	useEffect(() => {
-		if (user) {
+		if (user?.id) {
 			fetchAttendanceData()
 		}
 	}, [user, currentMonth])
 
 	const fetchAttendanceData = async () => {
-		if (!user) return
+		if (!user?.id) return
 
 		setLoading(true)
-		try {
-			const startOfMonth = new Date(currentMonth.getFullYear(), currentMonth.getMonth(), 1)
-			const endOfMonth = new Date(currentMonth.getFullYear(), currentMonth.getMonth() + 1, 0)
-
-			const { data, error } = await supabase
-				.from('daily_attendance')
-				.select('*')
-				.eq('student_id', user.id)
-				.gte('noted_for', startOfMonth.toISOString().split('T')[0])
-				.lte('noted_for', endOfMonth.toISOString().split('T')[0])
-
-			if (error) throw error
+
+		const startOfMonth = new Date(currentMonth.getFullYear(), currentMonth.getMonth(), 1)
+		const endOfMonth = new Date(currentMonth.getFullYear(), currentMonth.getMonth() + 1, 0)
+
+		const { data, error } = await supabase
+			.from('daily_attendance')
+			.select('*')
+			.eq('student_id', user.id)
+			.gte('noted_for', startOfMonth.toISOString().split('T')[0])
+			.lte('noted_for', endOfMonth.toISOString().split('T')[0])
+
+		if (error) {
+			console.error('Error fetching attendance data:', error)
+		} else {
 			setAttendanceData(data || [])
-		} catch (error) {
-			console.error('Error fetching attendance data:', error)
-		} finally {
-			setLoading(false)
-		}
+		}
+
+		setLoading(false)
 	}
 
 	const handlePreviousMonth = () => {
-		setCurrentMonth(new Date(currentMonth.getFullYear(), currentMonth.getMonth() - 1, 1))
+		setCurrentMonth(prev => new Date(prev.getFullYear(), prev.getMonth() - 1, 1))
 	}
 
 	const handleNextMonth = () => {
-		setCurrentMonth(new Date(currentMonth.getFullYear(), currentMonth.getMonth() + 1, 1))
+		setCurrentMonth(prev => new Date(prev.getFullYear(), prev.getMonth() + 1, 1))
 	}
 
 	const getDaysInMonth = (year: number, month: number) => {
@@ -95,18 +71,22 @@
 	}
 
 	const getFirstDayOfMonth = (year: number, month: number) => {
-		const firstDay = new Date(year, month, 1).getDay()
-		return firstDay === 0 ? 6 : firstDay - 1
+		// Get day of week (0-6), but adjust for Monday start (0 = Monday, 6 = Sunday)
+		const day = new Date(year, month, 1).getDay()
+		return day === 0 ? 6 : day - 1 // Sunday (0) becomes 6, Monday (1) becomes 0, etc.
 	}
 
 	const formatDateString = (day: number): string => {
-		const year = currentMonth.getFullYear()
-		const month = currentMonth.getMonth()
-		return new Date(year, month, day).toISOString().split('T')[0]
-	}
-
+		return `${currentMonth.getFullYear()}-${String(currentMonth.getMonth() + 1).padStart(
+			2,
+			'0'
+		)}-${String(day).padStart(2, '0')}`
+	}
+
+	// Check if a date is a weekend (Saturday or Sunday)
 	const isWeekend = (day: number): boolean => {
-		const dayOfWeek = new Date(currentMonth.getFullYear(), currentMonth.getMonth(), day).getDay()
+		const date = new Date(currentMonth.getFullYear(), currentMonth.getMonth(), day)
+		const dayOfWeek = date.getDay() // 0 = Sunday, 6 = Saturday
 		return dayOfWeek === 0 || dayOfWeek === 6
 	}
 
@@ -125,18 +105,6 @@
 		return record ? (record.status.toLowerCase() as AttendanceStatus) : null
 	}
 
-	const calculateMonthlyStats = () => {
-		const totalDays = attendanceData.length
-		const presentDays = attendanceData.filter(record => record.status === 'present').length
-		const lateDays = attendanceData.filter(record => record.status === 'late').length
-		const excusedDays = attendanceData.filter(record => record.status === 'excused').length
-		const absentDays = attendanceData.filter(record => record.status === 'absent').length
-		
-		const attendanceRate = totalDays > 0 ? Math.round(((presentDays + lateDays) / totalDays) * 100) : 0
-
-		return { totalDays, presentDays, lateDays, excusedDays, absentDays, attendanceRate }
-	}
-
 	const renderCalendarDays = () => {
 		const year = currentMonth.getFullYear()
 		const month = currentMonth.getMonth()
@@ -152,29 +120,23 @@
 
 		// Add cells for each day of the month
 		for (let day = 1; day <= daysInMonth; day++) {
+			const dateString = formatDateString(day)
 			const status = getAttendanceStatus(day)
 			const isWeekendDay = isWeekend(day)
 			const isTodayDay = isToday(day)
 
 			days.push(
 				<Day
-					key={day}
-					as={motion.div}
-					initial={{ opacity: 0, scale: 0.8 }}
-					animate={{ opacity: 1, scale: 1 }}
-					transition={{ duration: 0.2, delay: day * 0.01 }}
+					key={dateString}
 					status={status}
 					isToday={isTodayDay}
 					isActive={false}
 					isDisabled={false}
 					isWeekend={isWeekendDay}
-					whileHover={{ scale: 1.05, y: -2 }}
-					whileTap={{ scale: 0.95 }}
 				>
-					<DayNumber status={status} isDisabled={false}>
+					<DayNumber isDisabled={false} status={status}>
 						{day}
 					</DayNumber>
-					{status && <StatusIndicator status={status} />}
 				</Day>
 			)
 		}
@@ -182,153 +144,45 @@
 		return days
 	}
 
-	const stats = calculateMonthlyStats()
-
 	return (
 		<Container>
-			<Header>
-				<TitleSection>
-					<PageTitle>{t('studentPanel.dailyAttendance.title')}</PageTitle>
-					<Subtitle>{t('studentPanel.dailyAttendance.subtitle')}</Subtitle>
-				</TitleSection>
-				<HeaderIcon>
-					<CalendarIcon size={32} />
-				</HeaderIcon>
-			</Header>
-
-			{/* Monthly Stats */}
-			<StatsContainer>
-				<StatCard
-					as={motion.div}
-					initial={{ opacity: 0, y: 20 }}
-					animate={{ opacity: 1, y: 0 }}
-					transition={{ duration: 0.3 }}
-				>
-					<StatIcon $color="#22c55e">
-						<TrendingUp size={20} />
-					</StatIcon>
-					<StatContent>
-						<StatValue>{stats.attendanceRate}%</StatValue>
-						<StatLabel>{t('studentPanel.dailyAttendance.attendanceRate')}</StatLabel>
-					</StatContent>
-				</StatCard>
-
-				<StatCard
-					as={motion.div}
-					initial={{ opacity: 0, y: 20 }}
-					animate={{ opacity: 1, y: 0 }}
-					transition={{ duration: 0.3, delay: 0.1 }}
-				>
-					<StatIcon $color="#3b82f6">
-						<CalendarIcon size={20} />
-					</StatIcon>
-					<StatContent>
-						<StatValue>{stats.totalDays}</StatValue>
-						<StatLabel>{t('studentPanel.dailyAttendance.totalDays')}</StatLabel>
-					</StatContent>
-				</StatCard>
-
-				<StatCard
-					as={motion.div}
-					initial={{ opacity: 0, y: 20 }}
-					animate={{ opacity: 1, y: 0 }}
-					transition={{ duration: 0.3, delay: 0.2 }}
-				>
-					<StatIcon $color="#22c55e">
-						<div style={{ width: 8, height: 8, borderRadius: '50%', background: '#22c55e' }} />
-					</StatIcon>
-					<StatContent>
-						<StatValue>{stats.presentDays}</StatValue>
-						<StatLabel>{t('studentPanel.dailyAttendance.status.present')}</StatLabel>
-					</StatContent>
-				</StatCard>
-
-				<StatCard
-					as={motion.div}
-					initial={{ opacity: 0, y: 20 }}
-					animate={{ opacity: 1, y: 0 }}
-					transition={{ duration: 0.3, delay: 0.3 }}
-				>
-					<StatIcon $color="#ef4444">
-						<div style={{ width: 8, height: 8, borderRadius: '50%', background: '#ef4444' }} />
-					</StatIcon>
-					<StatContent>
-						<StatValue>{stats.absentDays}</StatValue>
-						<StatLabel>{t('studentPanel.dailyAttendance.status.absent')}</StatLabel>
-					</StatContent>
-				</StatCard>
-			</StatsContainer>
-
-			<CalendarWrapper>
-				<CalendarCard
-					as={motion.div}
-					initial={{ opacity: 0, y: 30 }}
-					animate={{ opacity: 1, y: 0 }}
-					transition={{ duration: 0.4, delay: 0.2 }}
-				>
+			<PageTitle>{t('studentPanel.dailyAttendance.title')}</PageTitle>
+
+			<CardWrapper>
+				<CalendarCard>
 					<CalendarHeader>
-						<MonthNavButton 
-							onClick={handlePreviousMonth}
-							whileHover={{ scale: 1.1 }}
-							whileTap={{ scale: 0.9 }}
-							as={motion.button}
-						>
+						<MonthNavButton onClick={handlePreviousMonth}>
 							<ChevronLeft size={20} />
 						</MonthNavButton>
 						<MonthYearDisplay>
-							<MonthName>
-								{getMonthName(currentMonth.getMonth())}
-							</MonthName>
-							<YearName>
-								{currentMonth.getFullYear()}
-							</YearName>
+							{currentMonth.toLocaleDateString('en-US', { month: 'long', year: 'numeric' })}
 						</MonthYearDisplay>
-						<MonthNavButton 
-							onClick={handleNextMonth}
-							whileHover={{ scale: 1.1 }}
-							whileTap={{ scale: 0.9 }}
-							as={motion.button}
-						>
+						<MonthNavButton onClick={handleNextMonth}>
 							<ChevronRight size={20} />
 						</MonthNavButton>
 					</CalendarHeader>
 
 					<WeekdayHeader>
-						{[
-							t('studentPanel.dailyAttendance.weekdays.mon'),
-							t('studentPanel.dailyAttendance.weekdays.tue'),
-							t('studentPanel.dailyAttendance.weekdays.wed'),
-							t('studentPanel.dailyAttendance.weekdays.thu'),
-							t('studentPanel.dailyAttendance.weekdays.fri'),
-							t('studentPanel.dailyAttendance.weekdays.sat'),
-							t('studentPanel.dailyAttendance.weekdays.sun')
-						].map((day, index) => (
-							<Weekday key={index} isWeekend={index >= 5}>
-								{day}
-							</Weekday>
-						))}
+						<Weekday>{t('studentPanel.dailyAttendance.weekdays.monday')}</Weekday>
+						<Weekday>{t('studentPanel.dailyAttendance.weekdays.tuesday')}</Weekday>
+						<Weekday>{t('studentPanel.dailyAttendance.weekdays.wednesday')}</Weekday>
+						<Weekday>{t('studentPanel.dailyAttendance.weekdays.thursday')}</Weekday>
+						<Weekday>{t('studentPanel.dailyAttendance.weekdays.friday')}</Weekday>
+						<Weekday>{t('studentPanel.dailyAttendance.weekdays.saturday')}</Weekday>
+						<Weekday>{t('studentPanel.dailyAttendance.weekdays.sunday')}</Weekday>
 					</WeekdayHeader>
 
 					<CalendarGrid>
-						<AnimatePresence mode="wait">
-							{loading ? (
-								<LoadingContainer
-									as={motion.div}
-									initial={{ opacity: 0 }}
-									animate={{ opacity: 1 }}
-									exit={{ opacity: 0 }}
-								>
-									<LoadingSpinner />
-									<LoadingText>{t('studentPanel.dailyAttendance.loading')}</LoadingText>
-								</LoadingContainer>
-							) : (
-								renderCalendarDays()
-							)}
-						</AnimatePresence>
+						{loading ? (
+							<LoadingContainer>
+								<p>{t('studentPanel.dailyAttendance.loading')}</p>
+							</LoadingContainer>
+						) : (
+							renderCalendarDays()
+						)}
 					</CalendarGrid>
 
 					<CalendarLegend>
-<<<<<<< HEAD
 						<LegendItem>
 							<LegendColor status='present' />
 							<span>{t('studentPanel.dailyAttendance.status.present')}</span>
@@ -349,236 +203,87 @@
 							<LegendColor status='not-assigned' />
 							<span>{t('studentPanel.dailyAttendance.status.notAssigned')}</span>
 						</LegendItem>
-=======
-						<LegendTitle>
-							<Info size={16} />
-							<span>{t('studentPanel.dailyAttendance.legendTitle')}</span>
-						</LegendTitle>
-						<LegendItems>
-							<LegendItem>
-								<LegendColor status='present' />
-								<span>{t('studentPanel.dailyAttendance.status.present')}</span>
-							</LegendItem>
-							<LegendItem>
-								<LegendColor status='late' />
-								<span>{t('studentPanel.dailyAttendance.status.late')}</span>
-							</LegendItem>
-							<LegendItem>
-								<LegendColor status='excused' />
-								<span>{t('studentPanel.dailyAttendance.status.excused')}</span>
-							</LegendItem>
-							<LegendItem>
-								<LegendColor status='absent' />
-								<span>{t('studentPanel.dailyAttendance.status.absent')}</span>
-							</LegendItem>
-						</LegendItems>
->>>>>>> 0d8d4167
 					</CalendarLegend>
 				</CalendarCard>
-			</CalendarWrapper>
+			</CardWrapper>
 		</Container>
 	)
 }
 
-// Enhanced Styled Components
+// Styled Components
 const Container = styled.div`
 	max-width: 1200px;
 	margin: 0 auto;
-	padding: 24px;
-	min-height: 100vh;
-	background: linear-gradient(135deg, #f8fafc 0%, #e2e8f0 100%);
-`
-
-const Header = styled.div`
+	padding: 20px;
+`
+
+const CardWrapper = styled.div`
+	margin-top: 20px;
+`
+
+const CalendarCard = styled.div`
+	background-color: ${props => props.theme.colors.background.primary};
+	border-radius: 8px;
+	box-shadow: 0 2px 8px rgba(0, 0, 0, 0.1);
+	padding: 20px;
+	overflow: hidden;
+`
+
+const CalendarHeader = styled.div`
 	display: flex;
 	justify-content: space-between;
 	align-items: center;
-	margin-bottom: 32px;
-	padding: 0 4px;
-
-	@media (max-width: 768px) {
-		flex-direction: column;
-		text-align: center;
-		gap: 16px;
-	}
-`
-
-const TitleSection = styled.div`
-	flex: 1;
-`
-
-const Subtitle = styled.p`
-	color: #64748b;
-	font-size: 1.1rem;
-	margin: 8px 0 0;
-	font-weight: 400;
-`
-
-const HeaderIcon = styled.div`
-	width: 60px;
-	height: 60px;
-	background: linear-gradient(135deg, #3b82f6, #1d4ed8);
-	border-radius: 16px;
+	margin-bottom: 20px;
+`
+
+const MonthNavButton = styled.button`
+	background: none;
+	border: none;
+	cursor: pointer;
 	display: flex;
 	align-items: center;
 	justify-content: center;
-	color: white;
-	box-shadow: 0 8px 32px rgba(59, 130, 246, 0.3);
-`
-
-const StatsContainer = styled.div`
-	display: grid;
-	grid-template-columns: repeat(auto-fit, minmax(200px, 1fr));
-	gap: 20px;
-	margin-bottom: 32px;
-`
-
-const StatCard = styled.div`
-	background: white;
-	border-radius: 16px;
-	padding: 24px;
-	display: flex;
-	align-items: center;
-	gap: 16px;
-	box-shadow: 0 4px 6px -1px rgba(0, 0, 0, 0.1), 0 2px 4px -1px rgba(0, 0, 0, 0.06);
-	border: 1px solid rgba(255, 255, 255, 0.2);
-	backdrop-filter: blur(10px);
-	transition: all 0.3s ease;
+	color: ${props => props.theme.colors.text.primary};
+	width: 32px;
+	height: 32px;
+	border-radius: 50%;
+	transition: background-color 0.2s;
 
 	&:hover {
-		transform: translateY(-4px);
-		box-shadow: 0 12px 28px rgba(0, 0, 0, 0.12);
-	}
-`
-
-const StatIcon = styled.div<{ $color: string }>`
-	width: 48px;
-	height: 48px;
-	border-radius: 12px;
-	background: ${props => `${props.$color}15`};
-	color: ${props => props.$color};
-	display: flex;
-	align-items: center;
-	justify-content: center;
-	flex-shrink: 0;
-`
-
-const StatContent = styled.div`
-	display: flex;
-	flex-direction: column;
-	gap: 4px;
-`
-
-const StatValue = styled.div`
-	font-size: 2rem;
-	font-weight: 700;
-	color: #1e293b;
-	line-height: 1;
-`
-
-const StatLabel = styled.div`
-	font-size: 0.875rem;
-	color: #64748b;
+		background-color: ${props => props.theme.colors.background.hover};
+	}
+`
+
+const MonthYearDisplay = styled.h3`
+	margin: 0;
+	font-size: 1.1rem;
 	font-weight: 500;
-`
-
-const CalendarWrapper = styled.div`
-	display: flex;
-	justify-content: center;
-`
-
-const CalendarCard = styled.div`
-	background: white;
-	border-radius: 24px;
-	box-shadow: 0 25px 50px -12px rgba(0, 0, 0, 0.25);
-	padding: 32px;
-	width: 100%;
-	max-width: 800px;
-	border: 1px solid rgba(255, 255, 255, 0.2);
-	backdrop-filter: blur(10px);
-`
-
-const CalendarHeader = styled.div`
-	display: flex;
-	justify-content: space-between;
-	align-items: center;
-	margin-bottom: 32px;
-	padding: 0 8px;
-`
-
-const MonthNavButton = styled.button`
-	background: #f1f5f9;
-	border: none;
-	cursor: pointer;
-	display: flex;
-	align-items: center;
-	justify-content: center;
-	color: #475569;
-	width: 44px;
-	height: 44px;
-	border-radius: 12px;
-	transition: all 0.2s ease;
-	border: 1px solid transparent;
-
-	&:hover {
-		background: #e2e8f0;
-		color: #1e293b;
-		border-color: #cbd5e1;
-	}
-
-	&:active {
-		background: #cbd5e1;
-	}
-`
-
-const MonthYearDisplay = styled.div`
-	text-align: center;
-	flex: 1;
-	margin: 0 16px;
-`
-
-const MonthName = styled.h2`
-	margin: 0;
-	font-size: 1.875rem;
-	font-weight: 700;
-	color: #1e293b;
-	line-height: 1.2;
-`
-
-const YearName = styled.div`
-	font-size: 1rem;
-	color: #64748b;
-	font-weight: 500;
-	margin-top: 4px;
+	color: ${props => props.theme.colors.text.primary};
 `
 
 const WeekdayHeader = styled.div`
 	display: grid;
 	grid-template-columns: repeat(7, 1fr);
-	margin-bottom: 16px;
-	gap: 4px;
-`
-
-const Weekday = styled.div<{ isWeekend?: boolean }>`
+	margin-bottom: 10px;
+`
+
+const Weekday = styled.div`
 	text-align: center;
-	font-size: 0.875rem;
-	font-weight: 600;
-	color: ${props => props.isWeekend ? '#ef4444' : '#64748b'};
-	padding: 12px 0;
-	text-transform: uppercase;
-	letter-spacing: 0.5px;
+	font-size: 0.85rem;
+	font-weight: 500;
+	color: ${props => props.theme.colors.text.secondary};
+	padding: 8px 0;
 `
 
 const CalendarGrid = styled.div`
 	display: grid;
 	grid-template-columns: repeat(7, 1fr);
-	gap: 8px;
-	margin-bottom: 32px;
+	gap: 5px;
 `
 
 const EmptyDay = styled.div`
 	aspect-ratio: 1;
-	border-radius: 12px;
+	border-radius: 8px;
 `
 
 interface DayProps {
@@ -592,13 +297,12 @@
 const Day = styled.div<DayProps>`
 	position: relative;
 	aspect-ratio: 1;
-	padding: 8px;
-	border-radius: 12px;
+	padding: 5px;
+	border-radius: 8px;
 	display: flex;
 	flex-direction: column;
 	align-items: center;
 	justify-content: center;
-<<<<<<< HEAD
 	cursor: default;
 	background-color: ${props => {
 		switch (props.status) {
@@ -615,34 +319,13 @@
 			default:
 				return props.theme.colors.background.lighter
 		}
-=======
-	cursor: pointer;
-	background: ${props => {
-		if (props.status === 'present') return 'linear-gradient(135deg, #22c55e, #16a34a)'
-		if (props.status === 'late') return 'linear-gradient(135deg, #f59e0b, #d97706)'
-		if (props.status === 'excused') return 'linear-gradient(135deg, #3b82f6, #2563eb)'
-		if (props.status === 'absent') return 'linear-gradient(135deg, #ef4444, #dc2626)'
-		return '#f8fafc'
 	}};
-	
-	border: ${props => {
-		if (props.isToday) return '3px solid #3b82f6'
-		if (props.status) return '2px solid rgba(255, 255, 255, 0.3)'
-		return '2px solid #e2e8f0'
->>>>>>> 0d8d4167
-	}};
-	
-	box-shadow: ${props => {
-		if (props.status) return '0 4px 12px rgba(0, 0, 0, 0.15)'
-		return '0 2px 4px rgba(0, 0, 0, 0.05)'
-	}};
-	
-	transition: all 0.3s cubic-bezier(0.4, 0, 0.2, 1);
+	border: ${props =>
+		props.isToday
+			? `2px solid ${props.theme.colors.primary[500]}`
+			: `1px solid ${props.theme.colors.border.light}`};
+	transition: all 0.2s;
 	opacity: ${props => (props.isDisabled ? 0.5 : 1)};
-
-	&:hover {
-		box-shadow: 0 8px 25px rgba(0, 0, 0, 0.15);
-	}
 `
 
 interface DayNumberProps {
@@ -651,10 +334,9 @@
 }
 
 const DayNumber = styled.span<DayNumberProps>`
-	font-size: 1.125rem;
-	font-weight: 600;
+	font-size: 1.2rem;
+	font-weight: ${props => (props.isDisabled ? 'normal' : '500')};
 	color: ${props => {
-<<<<<<< HEAD
 		switch (props.status) {
 			case 'present':
 				return 'white'
@@ -669,14 +351,8 @@
 			default:
 				return 'black'
 		}
-=======
-		if (props.status) return 'white'
-		return '#1e293b'
->>>>>>> 0d8d4167
 	}};
-	text-shadow: ${props => props.status ? '0 1px 2px rgba(0, 0, 0, 0.2)' : 'none'};
-	line-height: 1;
-	margin-bottom: 2px;
+	margin-bottom: 4px;
 `
 
 interface StatusIndicatorProps {
@@ -684,83 +360,48 @@
 }
 
 const StatusIndicator = styled.div<StatusIndicatorProps>`
-	width: 6px;
-	height: 6px;
+	width: 18px;
+	height: 18px;
 	border-radius: 50%;
-	background: rgba(255, 255, 255, 0.8);
-	box-shadow: 0 1px 2px rgba(0, 0, 0, 0.2);
+	background-color: ${props => {
+		switch (props.status) {
+			case 'present':
+				return props.theme.colors.success[500]
+			case 'late':
+				return props.theme.colors.warning[500]
+			case 'excused':
+				return props.theme.colors.primary[500]
+			case 'absent':
+				return props.theme.colors.danger[500]
+			default:
+				return 'transparent'
+		}
+	}};
 `
 
 const LoadingContainer = styled.div`
-	grid-column: 1 / -1;
-	display: flex;
-	flex-direction: column;
+	grid-column: span 7;
+	display: flex;
+	justify-content: center;
 	align-items: center;
+	height: 300px;
+	color: ${props => props.theme.colors.text.secondary};
+`
+
+const CalendarLegend = styled.div`
+	display: flex;
 	justify-content: center;
-	padding: 60px 20px;
-	gap: 16px;
-`
-
-const LoadingSpinner = styled.div`
-	width: 40px;
-	height: 40px;
-	border: 3px solid #e2e8f0;
-	border-top: 3px solid #3b82f6;
-	border-radius: 50%;
-	animation: spin 1s linear infinite;
-
-	@keyframes spin {
-		0% { transform: rotate(0deg); }
-		100% { transform: rotate(360deg); }
-	}
-`
-
-const LoadingText = styled.p`
-	color: #64748b;
-	font-weight: 500;
-	margin: 0;
-`
-
-const CalendarLegend = styled.div`
-	border-top: 2px solid #f1f5f9;
-	padding-top: 24px;
-`
-
-const LegendTitle = styled.div`
+	gap: 15px;
+	margin-top: 20px;
+	flex-wrap: wrap;
+`
+
+const LegendItem = styled.div`
 	display: flex;
 	align-items: center;
-	gap: 8px;
-	color: #475569;
-	font-weight: 600;
-	font-size: 0.875rem;
-	margin-bottom: 16px;
-	text-transform: uppercase;
-	letter-spacing: 0.5px;
-`
-
-const LegendItems = styled.div`
-	display: grid;
-	grid-template-columns: repeat(auto-fit, minmax(140px, 1fr));
-	gap: 16px;
-`
-
-const LegendItem = styled.div`
-	display: flex;
-	align-items: center;
-	gap: 12px;
-	padding: 8px;
-	border-radius: 8px;
-	transition: background-color 0.2s ease;
-
-	&:hover {
-		background-color: #f8fafc;
-	}
-
-	span {
-		font-size: 0.875rem;
-		color: #475569;
-		font-weight: 500;
-	}
+	gap: 5px;
+	font-size: 0.85rem;
+	color: ${props => props.theme.colors.text.secondary};
 `
 
 interface LegendColorProps {
@@ -768,31 +409,25 @@
 }
 
 const LegendColor = styled.div<LegendColorProps>`
-	width: 16px;
-	height: 16px;
+	width: 12px;
+	height: 12px;
 	border-radius: 50%;
-	background: ${props => {
+	background-color: ${props => {
 		switch (props.status) {
 			case 'present':
-				return 'linear-gradient(135deg, #22c55e, #16a34a)'
+				return props.theme.colors.success[500]
 			case 'late':
-				return 'linear-gradient(135deg, #f59e0b, #d97706)'
+				return props.theme.colors.warning[500]
 			case 'excused':
-				return 'linear-gradient(135deg, #3b82f6, #2563eb)'
+				return props.theme.colors.primary[500]
 			case 'absent':
-<<<<<<< HEAD
 				return props.theme.colors.danger[500]
 			case 'not-assigned':
 				return props.theme.colors.text.disabled || '#9CA3AF'
-=======
-				return 'linear-gradient(135deg, #ef4444, #dc2626)'
->>>>>>> 0d8d4167
 			default:
-				return '#e2e8f0'
+				return 'transparent'
 		}
 	}};
-	box-shadow: 0 2px 4px rgba(0, 0, 0, 0.1);
-	flex-shrink: 0;
 `
 
 export default DailyAttendance