import { motion } from 'framer-motion'
import React, { useEffect, useState } from 'react'
import {
	FiCalendar,
	FiCheck,
	FiLock,
	FiMail,
	FiShield,
	FiUser,
	FiUserPlus,
	FiUsers,
	FiX,
	FiSearch,
} from 'react-icons/fi'
import { toast } from 'react-toastify'
import styled from 'styled-components'
import supabase, { supabaseAdmin } from '../../config/supabaseClient'
import { canCreateUserWithRole } from '../../utils/permissions'

// User interface matching the one in Users.tsx
interface User {
	id: string
	firstName: string
	lastName: string
	email: string
	role: string
	status: 'active' | 'inactive'
	lastLogin: string
	createdAt: string
	name?: string // Optional string property
	parent_id?: string // ID of parent user if this user is a child
	childrenIds?: string[] // For parent-child relationships
	password?: string // Password for new user creation
	birthday?: string // Date of birth
}

interface UserFormProps {
	isOpen: boolean
	onClose: () => void
	onSubmit: (user: Partial<User>) => void
	initialData?: Partial<User>
	formTitle: string
	currentUserRole?: string
	currentUserPermissions?: string[]
}

const UserForm: React.FC<UserFormProps> = ({
	isOpen,
	onClose,
	onSubmit,
	initialData,
	formTitle,
	currentUserRole = '',
	currentUserPermissions = [],
}) => {
	// Form state
	const [formData, setFormData] = useState<Partial<User>>({
		firstName: '',
		lastName: '',
		email: '',
		role: 'Student',
		status: 'active',
		birthday: '',
	})

	// States for parent-child relationship
	const [selectedChildren, setSelectedChildren] = useState<string[]>([])
	const [availableStudents, setAvailableStudents] = useState<User[]>([])
	const [isLoadingStudents, setIsLoadingStudents] = useState(false)
	const [childSearchTerm, setChildSearchTerm] = useState('') // New state for child search

	// State for all available roles
	const [availableRoles, setAvailableRoles] = useState<{ id: string; name: string }[]>([])
	const [isLoadingRoles, setIsLoadingRoles] = useState(false)

	// Validation state
	const [errors, setErrors] = useState<Record<string, string>>({})
	const [isSubmitting, setIsSubmitting] = useState(false)

	// Function to check database schema more directly
	const checkDatabaseSchema = async () => {
		try {
			console.log('Checking database schema directly...')

			// Try to get the structure of the public schema
			const { data: authData } = await supabaseAdmin.auth.getSession()
			console.log('Current auth session:', authData)

			// Try to get information about the 'users' table directly
			try {
				const { data, error } = await supabaseAdmin.from('users').select('*').limit(1)

				if (error) {
					console.error('Error querying users table:', error)
				} else {
					console.log('Successfully queried users table:', data)
					if (data.length > 0) {
						console.log('Users table schema:', Object.keys(data[0]))
						return Object.keys(data[0])
					} else {
						console.log('Users table exists but is empty')
						return []
					}
				}
			} catch (err) {
				console.error('Error checking users table:', err)
			}

			// Check if a 'public.users' table exists
			try {
				const { data, error } = await supabaseAdmin.rpc('execute_sql', {
					sql: "SELECT EXISTS (SELECT FROM information_schema.tables WHERE table_schema = 'public' AND table_name = 'users')",
				})

				if (!error && data) {
					console.log('Check for users table result:', data)
				}
			} catch (err) {
				console.error('Error checking table existence:', err)
			}
		} catch (err) {
			console.error('Failed to check schema:', err)
		}
		return []
	}

	// Function to check available tables and their structure more thoroughly
	const checkDatabaseTables = async () => {
		try {
			console.log('Checking database structure thoroughly...')

			// First, try to get schema information using postgres_meta function if available
			// try {
			//   const { data: tablesData, error: tablesError } = await supabaseAdmin.rpc('get_database_tables');
			//
			//   if (!tablesError && tablesData) {
			//     console.log("Available tables from metadata function:", tablesData);
			//     return tablesData;
			//   }
			// } catch (err) {
			//   console.log("Metadata function not available, using fallback methods");
			// }

			// Check potential user tables directly and record their schema
			const potentialTables = ['users', 'auth.users', 'public.users']
			const tableInfo: Record<
				string,
				{
					exists: boolean
					schema?: string[]
					isEmpty?: boolean
					error?: string
				}
			> = {}

			for (const table of potentialTables) {
				try {
					const { data, error } = await supabaseAdmin
						.from(table.replace(/^(public|auth)\./, ''))
						.select('*')
						.limit(1)

					if (!error && data) {
						console.log(
							`Table '${table}' exists and has schema:`,
							data.length > 0 ? Object.keys(data[0]) : 'No records'
						)
						tableInfo[table] = {
							exists: true,
							schema: data.length > 0 ? Object.keys(data[0]) : [],
							isEmpty: data.length === 0,
						}
					} else {
						console.log(`Table '${table}' does not exist or is not accessible`, error)
						tableInfo[table] = { exists: false, error: error?.message }
					}
				} catch (err: any) {
					// Type assertion for error
					console.error(`Error checking table '${table}':`, err)
					tableInfo[table] = { exists: false, error: err?.message || 'Unknown error' }
				}
			}

			console.log('Database tables scan complete:', tableInfo)

			// Check RLS policies that might block us
			try {
				const { data: userData, error: userError } = await supabase.auth.getUser()

				if (!userError && userData) {
					console.log('Current user for RLS context:', userData)
				}
			} catch (err) {
				console.error('Error checking current user context:', err)
			}

			return tableInfo
		} catch (err) {
			console.error('Failed to check database structure:', err)
			return {}
		}
	}

	// Function to ensure necessary tables exist
	const ensureTablesExist = async () => {
		try {
			console.log('Checking if necessary tables exist and creating them if needed...')

			// First, get the database structure
			const tableInfo = await checkDatabaseTables()

			// Check if 'users' table exists
			const hasUsersTable = tableInfo['users']?.exists || tableInfo['public.users']?.exists

			// If we need to create tables, use admin client
			if (!hasUsersTable) {
				console.log("Users table doesn't exist. Attempting to create one...")

				try {
					// Try to create a users table directly with SQL
					const { error: sqlError } = await supabaseAdmin.rpc('execute_sql', {
						sql: `
            CREATE TABLE IF NOT EXISTS public.users (
              id UUID PRIMARY KEY REFERENCES auth.users(id),
              email TEXT NOT NULL,
              first_name TEXT,
              last_name TEXT,
              name TEXT,
              role TEXT DEFAULT 'Student',
              status TEXT DEFAULT 'active',
              created_at TIMESTAMP WITH TIME ZONE DEFAULT NOW(),
              updated_at TIMESTAMP WITH TIME ZONE DEFAULT NOW()
            );

            ALTER TABLE public.users ENABLE ROW LEVEL SECURITY;

            CREATE POLICY "Users are viewable by everyone"
              ON public.users
              FOR SELECT USING (true);

            CREATE POLICY "Users can update their own data"
              ON public.users
              FOR UPDATE USING (auth.uid() = id);
            `,
					})

					if (sqlError) {
						console.error('Error creating users table via SQL:', sqlError)
					} else {
						console.log('Successfully created users table')
					}
				} catch (err) {
					console.error('Error creating necessary tables:', err)
				}
			} else {
				console.log('Required table already exists:', { hasUsersTable })
			}
		} catch (err) {
			console.error('Error in ensureTablesExist:', err)
		}
	}

	// Call these functions once when the form opens
	useEffect(() => {
		if (isOpen) {
			checkDatabaseSchema()
			checkDatabaseTables()
			ensureTablesExist()
		}
	}, [isOpen])

	// Initialize form with data if editing
	useEffect(() => {
		if (initialData) {
			console.log('Initializing form with data:', initialData)

			// Handle existing data which might still have "name" instead of first/last name
			if (initialData.name && (!initialData.firstName || !initialData.lastName)) {
				const nameParts = (initialData.name as string).split(' ')
				const firstName = nameParts[0] || ''
				const lastName = nameParts.slice(1).join(' ') || ''

				setFormData({
					...initialData,
					firstName,
					lastName,
					// Format the birthday for the date input if it exists
					birthday: initialData.birthday ? new Date(initialData.birthday).toISOString().split('T')[0] : '',
				})
			} else {
				setFormData({
					...initialData,
					// Format the birthday for the date input if it exists
					birthday: initialData.birthday ? new Date(initialData.birthday).toISOString().split('T')[0] : '',
				})
			}

			// Initialize selected children if this is a parent user with childrenIds
			if (initialData.role === 'Parent' && initialData.childrenIds) {
				setSelectedChildren(initialData.childrenIds as string[])
			}
		} else {
			// Reset form data when creating a new user
			setFormData({
				firstName: '',
				lastName: '',
				email: '',
				role: 'Student',
				status: 'active',
				birthday: '',
			})
			// Reset selected children
			setSelectedChildren([])
		}
	}, [initialData])

	// Fetch all students who don't have a parent assigned
	const fetchAvailableStudents = async () => {
		setIsLoadingStudents(true)
		try {
			// Fetch all students
			const { data, error } = await supabase.from('users').select('*').eq('role', 'Student')

			if (error) {
				console.error('Error fetching students:', error)
				return
			}

			// Format the data to match our User interface
			const formattedStudents = data.map(student => ({
				id: student.id,
				firstName: student.firstName || student.first_name || '',
				lastName: student.lastName || student.last_name || '',
				email: student.email || '',
				role: 'Student',
				status: student.status || 'active',
				lastLogin: student.lastLogin || student.last_login || '',
				createdAt: student.createdAt || student.createdAt || '',
				parent_id: student.parent_id,
			}))

			console.log('Available students:', formattedStudents)
			setAvailableStudents(formattedStudents)
		} catch (err) {
			console.error('Error in fetchAvailableStudents:', err)
		} finally {
			setIsLoadingStudents(false)
		}
	}

	// When the role changes to Parent, fetch available students
	useEffect(() => {
		if (formData.role === 'Parent') {
			fetchAvailableStudents()
		}
	}, [formData.role])

<<<<<<< HEAD
	// Filter and sort children based on search term and selection status
	const filteredAndSortedChildren = React.useMemo(() => {
		// First filter by search term
		const filtered = availableStudents.filter(student => {
			const fullName = `${student.firstName} ${student.lastName}`.toLowerCase()
			const email = student.email.toLowerCase()
			const search = childSearchTerm.toLowerCase()
			
			return fullName.includes(search) || email.includes(search)
		})

		// Then sort: selected children first, then alphabetically by name
		return filtered.sort((a, b) => {
			const aSelected = selectedChildren.includes(a.id)
			const bSelected = selectedChildren.includes(b.id)
			
			// If one is selected and the other isn't, the selected one comes first
			if (aSelected && !bSelected) return -1
			if (!aSelected && bSelected) return 1
			
			// If both are selected or both are unselected, sort alphabetically
			const aName = `${a.firstName} ${a.lastName}`.toLowerCase()
			const bName = `${b.firstName} ${b.lastName}`.toLowerCase()
			return aName.localeCompare(bName)
		})
	}, [availableStudents, selectedChildren, childSearchTerm])
=======
	// Fetch all roles from Supabase
	const fetchAllRoles = async () => {
		setIsLoadingRoles(true)
		try {
			const { data, error } = await supabase.from('roles').select('id, name').order('name')

			if (error) {
				console.error('Error fetching roles:', error)
				toast.error('Failed to fetch roles')
				return
			}

			setAvailableRoles(data || [])
		} catch (err) {
			console.error('Unexpected error fetching roles:', err)
			toast.error('Failed to fetch roles')
		} finally {
			setIsLoadingRoles(false)
		}
	}

	// Fetch roles when form opens
	useEffect(() => {
		if (isOpen) {
			fetchAllRoles()
		}
	}, [isOpen])
>>>>>>> e54f5934

	// Handle input changes
	const handleChange = (e: React.ChangeEvent<HTMLInputElement | HTMLSelectElement>) => {
		const { name, value } = e.target

		// If trying to change role to Parent but no permission
		if (name === 'role' && value === 'Parent') {
			const hasPermission = canCreateUserWithRole({
				currentUserRole,
				currentUserPermissions,
				newUserRole: 'Parent',
			})

			if (!hasPermission) {
				toast.error('You do not have permission to create Parent users.')
				return
			}
		}

		// Reset selected children if role changes from Parent
		if (name === 'role' && value !== 'Parent') {
			setSelectedChildren([])
		}

		setFormData({
			...formData,
			[name]: value,
		})

		// Clear any error for this field
		if (errors[name]) {
			setErrors({
				...errors,
				[name]: '',
			})
		}
	}

	// Form validation
	const validateForm = (): boolean => {
		const newErrors: Record<string, string> = {}

		// Validate required fields
		if (!formData.firstName?.trim()) {
			newErrors.firstName = 'First name is required'
		}

		if (!formData.lastName?.trim()) {
			newErrors.lastName = 'Last name is required'
		}

		if (!formData.email?.trim()) {
			newErrors.email = 'Email is required'
		} else if (!/\S+@\S+\.\S+/.test(formData.email)) {
			newErrors.email = 'Email is invalid'
		}

		if (!formData.role) {
			newErrors.role = 'Role is required'
		}

		if (!formData.status) {
			newErrors.status = 'Status is required'
		}
			
		// Add validation for parent-child relationship
		if (formData.role === 'Parent' && selectedChildren.length === 0) {
			newErrors.children = 'Please select at least one child'
		}

		// Validate birthday if provided
		if (formData.birthday) {
			const birthdayDate = new Date(formData.birthday)
			const today = new Date()
			
			// Check if birthday is in the future
			if (birthdayDate > today) {
				newErrors.birthday = 'Date of birth cannot be in the future'
			}
			
			// Check if person is too old (over 120 years)
			const maxAge = new Date()
			maxAge.setFullYear(today.getFullYear() - 120)
			if (birthdayDate < maxAge) {
				newErrors.birthday = 'Please enter a valid date of birth'
			}
		}

		// Check if we already have submission errors related to email
		if (errors.submit?.includes('Email address')) {
			newErrors.email = 'This email is already registered'
		}

		// Validate password for new user
		if (!initialData?.id && !formData.password?.trim()) {
			newErrors.password = 'Password is required for new users'
		} else if (formData.password && formData.password.length < 8) {
			newErrors.password = 'Password must be at least 8 characters'
		}

		setErrors(newErrors)
		return Object.keys(newErrors).length === 0
	}

	// Handle form submission
	const handleSubmit = async (e: React.FormEvent) => {
		e.preventDefault()

		if (!validateForm()) {
			// Scroll to the first error for better UX
			const firstErrorElement = document.querySelector('.error-message')
			if (firstErrorElement) {
				firstErrorElement.scrollIntoView({ behavior: 'smooth', block: 'center' })
			}
			return
		}

		setIsSubmitting(true)
		// Clear any previous submission errors
		setErrors(prev => ({ ...prev, submit: '' }))

		try {
			// First submit the user data normally
			const userData: Partial<User> = { ...formData }

			// When creating/updating a user who is a parent, include the selected children
			if (formData.role === 'Parent') {
				userData.childrenIds = selectedChildren
			}

			// For new users, set default password
			if (!initialData?.id) {
				userData.password = '12345678' // Set default password
				toast.info('New user will be created with default password: 12345678')
			}

			// Submit the updated user data
			await onSubmit(userData)

			// Close the form on success
			onClose()
		} catch (error: any) {
			console.error('Error submitting form:', error)
			setErrors({
				...errors,
				submit: error.message || 'Failed to save user data',
			})

			// Scroll to the error message
			setTimeout(() => {
				const errorElement = document.querySelector('.form-error')
				if (errorElement) {
					errorElement.scrollIntoView({ behavior: 'smooth', block: 'center' })
				}
			}, 100)
		} finally {
			setIsSubmitting(false)
		}
	}

	// Function to assign children to a parent
	const assignChildrenToParent = async (parentId: string, childrenIds: string[]) => {
		try {
			console.log('Assigning children to parent:', { parentId, childrenIds })

			// First, fetch all children currently assigned to this parent
			const { data: currentChildren, error: fetchError } = await supabase
				.from('users')
				.select('id')
				.eq('parent_id', parentId)

			if (fetchError) {
				console.error('Error fetching current children:', fetchError)
				throw fetchError
			}

			// Extract IDs of current children
			const currentChildrenIds = currentChildren?.map(child => child.id) || []

			// Find children to remove (those in currentChildrenIds but not in new childrenIds)
			const childrenToRemove = currentChildrenIds.filter(id => !childrenIds.includes(id))

			// Find children to add (those in new childrenIds but not already assigned)
			const childrenToAdd = childrenIds.filter(id => !currentChildrenIds.includes(id))

			// Create a batch of promises to update all changes at once
			const updatePromises = []

			// Remove parent_id from children that should no longer be assigned to this parent
			if (childrenToRemove.length > 0) {
				const removePromise = supabase
					.from('users')
					.update({ parent_id: null })
					.in('id', childrenToRemove)
				updatePromises.push(removePromise)
			}

			// Assign parent_id to new children
			if (childrenToAdd.length > 0) {
				const addPromise = supabase
				.from('users')
				.update({ parent_id: parentId })
					.in('id', childrenToAdd)
				updatePromises.push(addPromise)
			}

			// Execute all updates
			const results = await Promise.all(updatePromises)
			
			// Check for errors
			for (const result of results) {
				if (result.error) {
					console.error('Error updating parent-child relationships:', result.error)
					throw result.error
				}
			}

			console.log('Successfully updated parent-child relationships')
			return results
		} catch (err) {
			console.error('Error in assignChildrenToParent:', err)
			throw err
		}
	}

	// Check if user has permission to create a parent user
	const canCreateParent = () => {
		return canCreateUserWithRole({
			currentUserRole,
			currentUserPermissions,
			newUserRole: 'Parent',
		})
	}

	// Check if user has permission to create a user with a specific role
	const canCreateUserWithSpecificRole = (roleName: string) => {
		return canCreateUserWithRole({
			currentUserRole,
			currentUserPermissions,
			newUserRole: roleName,
		})
	}

	if (!isOpen) return null

	return (
		<ModalOverlay
			as={motion.div}
			initial={{ opacity: 0 }}
			animate={{ opacity: 1 }}
			exit={{ opacity: 0 }}
			onClick={onClose}
		>
			<ModalContent
				as={motion.div}
				initial={{ scale: 0.9, y: 50, opacity: 0 }}
				animate={{ scale: 1, y: 0, opacity: 1 }}
				exit={{ scale: 0.9, y: 50, opacity: 0 }}
				transition={{ type: 'spring', damping: 25 }}
				onClick={e => e.stopPropagation()}
			>
				<ModalHeader>
					<ModalTitleContainer>
						<ModalIcon>
							<FiUserPlus />
						</ModalIcon>
						<div>
							<ModalTitle>{formTitle}</ModalTitle>
							<ModalSubtitle>
								{initialData?.id ? 'Update user information' : 'Create a new user account'}
							</ModalSubtitle>
						</div>
					</ModalTitleContainer>
					<CloseButton onClick={onClose}>
						<FiX />
					</CloseButton>
				</ModalHeader>

				<FormDivider />

				<form onSubmit={handleSubmit}>
					{errors.submit && (
						<FormErrorContainer className='form-error'>
							<FormErrorIcon>⚠️</FormErrorIcon>
							<FormErrorMessage>
								{errors.submit.includes('Email address') ? (
									<>
										<strong>Email Already Registered:</strong> {errors.submit}
									</>
								) : (
									errors.submit
								)}
							</FormErrorMessage>
						</FormErrorContainer>
					)}

					<FormSection>
						<SectionTitle>Personal Information</SectionTitle>
						<FormGrid>
							<FormGroup>
								<FormLabel htmlFor='firstName'>
									<FiUser />
									<span>First Name</span>
								</FormLabel>
								<FormInput
									id='firstName'
									name='firstName'
									value={formData.firstName || ''}
									onChange={handleChange}
									placeholder='Enter first name'
									$hasError={!!errors.firstName}
								/>
								{errors.firstName && <ErrorMessage>{errors.firstName}</ErrorMessage>}
							</FormGroup>

							<FormGroup>
								<FormLabel htmlFor='lastName'>
									<FiUser />
									<span>Last Name</span>
								</FormLabel>
								<FormInput
									id='lastName'
									name='lastName'
									value={formData.lastName || ''}
									onChange={handleChange}
									placeholder='Enter last name'
									$hasError={!!errors.lastName}
								/>
								{errors.lastName && <ErrorMessage>{errors.lastName}</ErrorMessage>}
							</FormGroup>

							<FormGroup>
								<FormLabel htmlFor='email'>
									<FiMail />
									<span>Email Address</span>
								</FormLabel>
								<FormInput
									id='email'
									name='email'
									type='email'
									value={formData.email || ''}
									onChange={e => {
										// Clear duplicate email errors when user types
										if (errors.submit?.includes('Email address')) {
											setErrors(prev => ({ ...prev, submit: '' }))
										}
										handleChange(e)
									}}
									placeholder='Enter email address'
									$hasError={!!errors.email || errors.submit?.includes('Email address')}
								/>
								{errors.email && (
									<ErrorMessage>
										{errors.email.includes('already registered') ? (
											<>
												<strong>Duplicate:</strong> {errors.email}
											</>
										) : (
											errors.email
										)}
									</ErrorMessage>
								)}
							</FormGroup>

							<FormGroup>
								<FormLabel htmlFor='birthday'>
									<FiCalendar />
									<span>Date of Birth</span>
								</FormLabel>
								<FormInput
									id='birthday'
									name='birthday'
									type='date'
									value={formData.birthday || ''}
									onChange={handleChange}
									$hasError={!!errors.birthday}
								/>
								{errors.birthday && <ErrorMessage>{errors.birthday}</ErrorMessage>}
							</FormGroup>

							<FormGroup>
								<FormLabel htmlFor='role'>
									<FiShield />
									<span>Role</span>
								</FormLabel>
								<FormSelect
									id='role'
									name='role'
									value={formData.role || ''}
									onChange={handleChange}
									$hasError={!!errors.role}
									disabled={isLoadingRoles}
								>
									<option value=''>Select a role</option>
									{isLoadingRoles ? (
										<option value='' disabled>
											Loading roles...
										</option>
									) : (
										availableRoles
											.filter(role => role.name !== 'SuperAdmin')
											.map(role => (
												<option
													key={role.id}
													value={role.name}
													disabled={!canCreateUserWithSpecificRole(role.name)}
												>
													{role.name}{' '}
													{!canCreateUserWithSpecificRole(role.name) && '(No Permission)'}
												</option>
											))
									)}
								</FormSelect>
								{errors.role && <ErrorMessage>{errors.role}</ErrorMessage>}
							</FormGroup>
						</FormGrid>
					</FormSection>

					{!initialData?.id && (
						<FormSection>
							<SectionTitle>Security</SectionTitle>
							<FormGrid>
								<FormNote>
									New users will be created with the default password: <strong>12345678</strong>
								</FormNote>
							</FormGrid>
						</FormSection>
					)}

					<FormSection>
						<SectionTitle>Account Status</SectionTitle>
						<FormGrid>
							<FormGroup>
								<FormLabel htmlFor='status'>
									<FiCalendar />
									<span>Status</span>
								</FormLabel>
								<StatusOptions>
									<StatusOption
										$isActive={formData.status === 'active'}
										$status='active'
										onClick={() => {
											setFormData(prev => ({ ...prev, status: 'active' }))
											// Manually trigger any validation
											if (errors.status) {
												setErrors(prev => {
													const newErrors = { ...prev }
													delete newErrors.status
													return newErrors
												})
											}
										}}
									>
										<StatusRadio
											id='statusActive'
											name='status'
											value='active'
											checked={formData.status === 'active'}
											onChange={handleChange}
											aria-labelledby='statusActiveLabelText'
										/>
										<StatusCheck $isActive={formData.status === 'active'}>
											<FiCheck />
										</StatusCheck>
										<StatusLabel htmlFor='statusActive' id='statusActiveLabelText'>
											Active
										</StatusLabel>
									</StatusOption>

									<StatusOption
										$isActive={formData.status === 'inactive'}
										$status='inactive'
										onClick={() => {
											setFormData(prev => ({ ...prev, status: 'inactive' }))
											// Manually trigger any validation
											if (errors.status) {
												setErrors(prev => {
													const newErrors = { ...prev }
													delete newErrors.status
													return newErrors
												})
											}
										}}
									>
										<StatusRadio
											id='statusInactive'
											name='status'
											value='inactive'
											checked={formData.status === 'inactive'}
											onChange={handleChange}
											aria-labelledby='statusInactiveLabelText'
										/>
										<StatusCheck $isActive={formData.status === 'inactive'}>
											<FiCheck />
										</StatusCheck>
										<StatusLabel htmlFor='statusInactive' id='statusInactiveLabelText'>
											Inactive
										</StatusLabel>
									</StatusOption>
								</StatusOptions>
								{errors.status && <ErrorMessage>{errors.status}</ErrorMessage>}
							</FormGroup>
						</FormGrid>
					</FormSection>

					{/* Child selection field - only show when Parent role is selected */}
					{formData.role === 'Parent' && (
						<FormSection>
							<SectionTitle>Children</SectionTitle>
							<FormGroup>
								<FormLabel htmlFor='children'>
									<FiUsers />
									<span>Select Children</span>
								</FormLabel>

								{/* Search bar for children */}
								<ChildSearchContainer>
									<SearchIcon>
										<FiSearch />
									</SearchIcon>
									<SearchInput
										placeholder="Search children by name or email..."
										value={childSearchTerm}
										onChange={(e) => setChildSearchTerm(e.target.value)}
									/>
									{childSearchTerm && (
										<ClearSearchButton onClick={() => setChildSearchTerm('')}>
											<FiX />
										</ClearSearchButton>
									)}
								</ChildSearchContainer>

								{isLoadingStudents ? (
									<LoadingIndicator>Loading students...</LoadingIndicator>
								) : filteredAndSortedChildren.length > 0 ? (
									<>
										<ChildrenSelectionContainer>
											{filteredAndSortedChildren.map(student => (
												<ChildCard
													key={student.id}
													$isSelected={selectedChildren.includes(student.id)}
													onClick={() => {
														if (selectedChildren.includes(student.id)) {
															setSelectedChildren(selectedChildren.filter(id => id !== student.id))
														} else {
															setSelectedChildren([...selectedChildren, student.id])
														}
													}}
												>
													<ChildCheckbox $isSelected={selectedChildren.includes(student.id)}>
														{selectedChildren.includes(student.id) && <FiCheck />}
													</ChildCheckbox>
													<ChildInfo>
														<ChildName>
															{student.firstName} {student.lastName}
														</ChildName>
														<ChildEmail>{student.email}</ChildEmail>
													</ChildInfo>
												</ChildCard>
											))}
										</ChildrenSelectionContainer>
										<SelectionSummary>
											{selectedChildren.length === 0 ? (
												<span>No children selected</span>
											) : (
												<span>
													Selected: <strong>{selectedChildren.length}</strong>{' '}
													{selectedChildren.length === 1 ? 'child' : 'children'}
												</span>
											)}
										</SelectionSummary>
									</>
								) : childSearchTerm ? (
									<EmptyChildrenMessage>No students match your search</EmptyChildrenMessage>
								) : (
									<EmptyChildrenMessage>No students available for selection</EmptyChildrenMessage>
								)}
								{errors.children && <ErrorMessage>{errors.children}</ErrorMessage>}
							</FormGroup>
						</FormSection>
					)}

					<FormDivider />

					<ButtonGroup>
						<CancelButton type='button' onClick={onClose}>
							Cancel
						</CancelButton>
						<SubmitButton type='submit' disabled={isSubmitting}>
							{isSubmitting ? 'Saving...' : initialData?.id ? 'Update User' : 'Create User'}
						</SubmitButton>
					</ButtonGroup>
				</form>
			</ModalContent>
		</ModalOverlay>
	)
}

// Styled Components
const ModalOverlay = styled.div`
	position: fixed;
	top: 0;
	left: 0;
	width: 100%;
	height: 100%;
	background-color: rgba(0, 0, 0, 0.7);
	backdrop-filter: blur(4px);
	display: flex;
	justify-content: center;
	align-items: center;
	z-index: 1000;
	padding: ${props => props.theme.spacing[4]};
`

const ModalContent = styled.div`
	background-color: ${props => props.theme.colors.background.primary};
	border-radius: ${props => props.theme.borderRadius.lg};
	box-shadow: 0 8px 30px rgba(0, 0, 0, 0.2);
	width: 100%;
	max-width: 700px;
	max-height: 90vh;
	overflow-y: auto;
	padding: ${props => props.theme.spacing[6]};
`

const ModalHeader = styled.div`
	display: flex;
	justify-content: space-between;
	align-items: center;
	margin-bottom: ${props => props.theme.spacing[4]};
`

const ModalTitleContainer = styled.div`
	display: flex;
	align-items: center;
	gap: ${props => props.theme.spacing[3]};
`

const ModalIcon = styled.div`
	display: flex;
	align-items: center;
	justify-content: center;
	width: 48px;
	height: 48px;
	border-radius: ${props => props.theme.borderRadius.full};
	background-color: ${props => `${props.theme.colors.primary[500]}15`};
	color: ${props => props.theme.colors.primary[600]};
	font-size: 1.5rem;
	box-shadow: 0 0 0 6px ${props => `${props.theme.colors.primary[500]}05`};
`

const ModalTitle = styled.h2`
	margin: 0;
	color: ${props => props.theme.colors.text.primary};
	font-size: 1.5rem;
	font-weight: 600;
	line-height: 1.2;
`

const ModalSubtitle = styled.p`
	margin: ${props => props.theme.spacing[1]} 0 0 0;
	color: ${props => props.theme.colors.text.secondary};
	font-size: 0.9rem;
	opacity: 0.9;
`

const FormDivider = styled.div`
	height: 1px;
	background-color: ${props => `${props.theme.colors.border}80`};
	margin: ${props => props.theme.spacing[5]} 0;
	opacity: 0.8;
`

const FormSection = styled.div`
	margin-bottom: ${props => props.theme.spacing[6]};
	background-color: ${props => props.theme.colors.background.secondary};
	border-radius: ${props => props.theme.borderRadius.lg};
	padding: ${props => props.theme.spacing[5]};
`

const SectionTitle = styled.h3`
	font-size: 1.05rem;
	font-weight: 600;
	color: ${props => props.theme.colors.text.primary};
	margin: 0 0 ${props => props.theme.spacing[4]} 0;
	display: flex;
	align-items: center;
	gap: ${props => props.theme.spacing[2]};

	&::before {
		content: '';
		display: block;
		width: 3px;
		height: 18px;
		background-color: ${props => props.theme.colors.primary[500]};
		border-radius: ${props => props.theme.borderRadius.full};
	}
`

const CloseButton = styled.button`
	background: none;
	border: none;
	color: ${props => props.theme.colors.text.secondary};
	font-size: 1.25rem;
	cursor: pointer;
	display: flex;
	align-items: center;
	justify-content: center;
	width: 32px;
	height: 32px;
	border-radius: ${props => props.theme.borderRadius.full};
	transition: all ${props => props.theme.transition.fast};

	&:hover {
		background-color: ${props => props.theme.colors.background.tertiary};
		color: ${props => props.theme.colors.text.primary};
	}
`

const FormGrid = styled.div`
	display: grid;
	grid-template-columns: repeat(2, 1fr);
	gap: ${props => props.theme.spacing[6]};

	@media (max-width: ${props => props.theme.breakpoints.md}) {
		grid-template-columns: 1fr;
	}
`

const FormGroup = styled.div`
	display: flex;
	flex-direction: column;
	gap: ${props => props.theme.spacing[2]};
	margin-bottom: ${props => props.theme.spacing[1]};
`

const FormLabel = styled.label`
	display: flex;
	align-items: center;
	gap: ${props => props.theme.spacing[2]};
	color: ${props => props.theme.colors.text.secondary};
	font-size: 0.9rem;
	font-weight: 500;
	margin-bottom: ${props => props.theme.spacing[1]};

	svg {
		color: ${props => props.theme.colors.primary[400]};
		font-size: 1rem;
	}
`

interface FormInputProps {
	$hasError?: boolean
}

const FormInput = styled.input<FormInputProps>`
	padding: ${props => `${props.theme.spacing[3]} ${props.theme.spacing[4]}`};
	border: 1px solid
		${props => (props.$hasError ? props.theme.colors.accent.red : props.theme.colors.neutral[300])};
	border-radius: ${props => props.theme.borderRadius.md};
	font-size: 0.95rem;
	background-color: ${props => props.theme.colors.background.primary};
	color: ${props => props.theme.colors.text.primary};
	transition: all 0.2s ease;
	box-shadow: 0 2px 4px rgba(0, 0, 0, 0.03);
	height: 44px;
	width: 100%;

	&:focus {
		outline: none;
		border-color: ${props =>
			props.$hasError ? props.theme.colors.accent.red : props.theme.colors.primary[400]};
		box-shadow: ${props =>
			props.$hasError ? '0 0 0 3px rgba(220, 38, 38, 0.1)' : '0 0 0 3px rgba(99, 102, 241, 0.15)'};
		transform: translateY(-1px);
	}

	&:hover:not(:focus) {
		border-color: ${props =>
			props.$hasError ? props.theme.colors.accent.red : props.theme.colors.primary[200]};
	}

	&::placeholder {
		color: ${props => props.theme.colors.text.tertiary};
		opacity: 0.7;
	}
`

const FormSelect = styled.select<FormInputProps>`
	padding: ${props => `${props.theme.spacing[3]} ${props.theme.spacing[4]}`};
	border: 1px solid
		${props => (props.$hasError ? props.theme.colors.accent.red : props.theme.colors.neutral[300])};
	border-radius: ${props => props.theme.borderRadius.md};
	font-size: 0.95rem;
	background-color: ${props => props.theme.colors.background.primary};
	color: ${props => props.theme.colors.text.primary};
	transition: all 0.2s ease;
	appearance: none;
	background-image: url("data:image/svg+xml,%3Csvg xmlns='http://www.w3.org/2000/svg' fill='none' viewBox='0 0 24 24' stroke='%236B7280'%3E%3Cpath stroke-linecap='round' stroke-linejoin='round' stroke-width='2' d='M19 9l-7 7-7-7'%3E%3C/path%3E%3C/svg%3E");
	background-repeat: no-repeat;
	background-position: right 12px center;
	background-size: 16px;
	padding-right: 40px;
	box-shadow: 0 2px 4px rgba(0, 0, 0, 0.03);
	height: 44px;
	width: 100%;
	cursor: pointer;

	&:focus {
		outline: none;
		border-color: ${props =>
			props.$hasError ? props.theme.colors.accent.red : props.theme.colors.primary[400]};
		box-shadow: ${props =>
			props.$hasError ? '0 0 0 3px rgba(220, 38, 38, 0.1)' : '0 0 0 3px rgba(99, 102, 241, 0.15)'};
		transform: translateY(-1px);
	}

	&:hover:not(:focus) {
		border-color: ${props =>
			props.$hasError ? props.theme.colors.accent.red : props.theme.colors.primary[200]};
	}
`

const StatusOptions = styled.div`
	display: flex;
	gap: ${props => props.theme.spacing[3]};
	margin-top: ${props => props.theme.spacing[1]};

	@media (max-width: ${props => props.theme.breakpoints.sm}) {
		flex-direction: column;
		width: 100%;
	}
`

interface StatusOptionProps {
	$isActive: boolean
	$status: 'active' | 'inactive'
}

const StatusOption = styled.div<StatusOptionProps>`
	display: flex;
	align-items: center;
	gap: ${props => props.theme.spacing[3]};
	padding: ${props => props.theme.spacing[3]} ${props => props.theme.spacing[4]};
	border-radius: ${props => props.theme.borderRadius.md};
	border: 2px solid
		${props =>
			props.$isActive
				? props.$status === 'active'
					? props.theme.colors.success[500]
					: props.theme.colors.warning[500]
				: props.theme.colors.neutral[300]};
	background-color: ${props =>
		props.$isActive
			? props.$status === 'active'
				? props.theme.colors.success[50]
				: props.theme.colors.warning[50]
			: 'transparent'};
	box-shadow: ${props => (props.$isActive ? '0 2px 4px rgba(0, 0, 0, 0.05)' : 'none')};
	cursor: pointer;
	transition: all 0.2s ease;
	flex: 1;
	min-width: 150px;
	position: relative;
	user-select: none;

	&:hover {
		background-color: ${props => {
			if (props.$isActive) {
				return props.$status === 'active'
					? props.theme.colors.success[100]
					: props.theme.colors.warning[100]
			}
			return props.theme.colors.background.tertiary
		}};
		border-color: ${props => {
			if (props.$isActive) {
				return props.$status === 'active'
					? props.theme.colors.success[600]
					: props.theme.colors.warning[600]
			}
			return props.theme.colors.primary[200]
		}};
		transform: translateY(-1px);
	}

	&:active {
		transform: translateY(0);
		box-shadow: none;
	}
`

const StatusRadio = styled.input.attrs({ type: 'radio' })`
	position: absolute;
	opacity: 0;
	width: 100%;
	height: 100%;
	cursor: pointer;
	z-index: 1;
	top: 0;
	left: 0;
	margin: 0;
	padding: 0;
`

interface StatusCheckProps {
	$isActive: boolean
}

const StatusCheck = styled.div<StatusCheckProps>`
	display: flex;
	align-items: center;
	justify-content: center;
	width: 22px;
	height: 22px;
	border-radius: ${props => props.theme.borderRadius.full};
	border: 2px solid
		${props =>
			props.$isActive ? props.theme.colors.primary[500] : props.theme.colors.text.tertiary};
	color: white;
	background-color: ${props => (props.$isActive ? props.theme.colors.primary[500] : 'transparent')};
	transition: all ${props => props.theme.transition.fast};
	flex-shrink: 0;

	svg {
		opacity: ${props => (props.$isActive ? 1 : 0)};
		font-size: 14px;
		transition: all ${props => props.theme.transition.fast};
	}
`

const StatusLabel = styled.label`
	font-size: 0.95rem;
	font-weight: 500;
	cursor: pointer;
	color: ${props => props.theme.colors.text.primary};
	transition: color ${props => props.theme.transition.fast};

	&:hover {
		color: ${props => props.theme.colors.primary[600]};
	}
`

const ErrorMessage = styled.div.attrs(() => ({
	className: 'error-message',
}))`
	color: ${props => props.theme.colors.accent.red};
	font-size: 0.8rem;
	margin-top: ${props => props.theme.spacing[1]};
	display: flex;
	align-items: center;
	gap: ${props => props.theme.spacing[1]};

	&::before {
		content: '⚠';
		font-size: 0.8rem;
	}
`

const ButtonGroup = styled.div`
	display: flex;
	justify-content: flex-end;
	gap: ${props => props.theme.spacing[3]};
	margin-top: ${props => props.theme.spacing[6]};

	@media (max-width: ${props => props.theme.breakpoints.md}) {
		flex-direction: column;
	}
`

const CancelButton = styled.button`
	padding: ${props => `${props.theme.spacing[3]} ${props.theme.spacing[5]}`};
	background-color: transparent;
	color: ${props => props.theme.colors.text.primary};
	border: 1px solid ${props => props.theme.colors.border};
	border-radius: ${props => props.theme.borderRadius.md};
	font-size: 0.95rem;
	font-weight: 500;
	cursor: pointer;
	transition: all ${props => props.theme.transition.fast};
	min-width: 120px;

	&:hover {
		background-color: ${props => props.theme.colors.background.tertiary};
		border-color: ${props => props.theme.colors.neutral[400]};
	}

	@media (max-width: ${props => props.theme.breakpoints.md}) {
		order: 2;
	}
`

const SubmitButton = styled.button`
	padding: ${props => `${props.theme.spacing[3]} ${props.theme.spacing[5]}`};
	background-color: ${props => props.theme.colors.primary[600]};
	color: white;
	border: none;
	border-radius: ${props => props.theme.borderRadius.md};
	font-size: 0.95rem;
	font-weight: 500;
	cursor: pointer;
	transition: all ${props => props.theme.transition.fast};
	min-width: 120px;
	box-shadow: 0 2px 4px rgba(0, 0, 0, 0.1);

	&:hover {
		background-color: ${props => props.theme.colors.primary[700]};
		transform: translateY(-1px);
		box-shadow: 0 4px 8px rgba(0, 0, 0, 0.15);
	}

	&:disabled {
		opacity: 0.7;
		cursor: not-allowed;
	}

	@media (max-width: ${props => props.theme.breakpoints.md}) {
		order: 1;
		margin-bottom: ${props => props.theme.spacing[2]};
	}
`

// New styled component for help text
const HelpText = styled.div`
	font-size: 12px;
	color: #6b7280;
	margin-top: 4px;
`

// New styled component for loading indicator
const LoadingIndicator = styled.div`
	display: flex;
	justify-content: center;
	align-items: center;
	height: 100px;
`

// New styled component for children selection container
const ChildrenSelectionContainer = styled.div`
	display: grid;
	grid-template-columns: repeat(auto-fill, minmax(220px, 1fr));
	gap: ${props => props.theme.spacing[3]};
	max-height: 300px;
	overflow-y: auto;
	padding: ${props => props.theme.spacing[2]};
	border: 1px solid ${props => props.theme.colors.neutral[200]};
	border-radius: ${props => props.theme.borderRadius.md};
	background-color: ${props => props.theme.colors.background.primary};
`

// New styled component for child card
const ChildCard = styled.div<{ $isSelected: boolean }>`
	display: flex;
	align-items: center;
	padding: ${props => props.theme.spacing[3]};
	border: 2px solid
		${props =>
			props.$isSelected ? props.theme.colors.primary[500] : props.theme.colors.neutral[200]};
	border-radius: ${props => props.theme.borderRadius.md};
	cursor: pointer;
	transition: all 0.2s ease;
	background-color: ${props =>
		props.$isSelected
			? `${props.theme.colors.primary[50]}`
			: props.theme.colors.background.primary};
	box-shadow: ${props => (props.$isSelected ? `0 2px 4px rgba(99, 102, 241, 0.15)` : 'none')};

	&:hover {
		border-color: ${props => props.theme.colors.primary[400]};
		background-color: ${props =>
			props.$isSelected
				? `${props.theme.colors.primary[50]}`
				: props.theme.colors.background.secondary};
		transform: translateY(-1px);
	}
`

// New styled component for child checkbox
const ChildCheckbox = styled.div<{ $isSelected: boolean }>`
	width: 18px;
	height: 18px;
	border-radius: ${props => props.theme.borderRadius.sm};
	border: 2px solid
		${props =>
			props.$isSelected ? props.theme.colors.primary[500] : props.theme.colors.neutral[300]};
	margin-right: ${props => props.theme.spacing[3]};
	transition: all 0.2s ease;
	background-color: ${props =>
		props.$isSelected ? props.theme.colors.primary[500] : 'transparent'};
	display: flex;
	align-items: center;
	justify-content: center;
	color: white;
	flex-shrink: 0;

	svg {
		font-size: 12px;
	}
`

// New styled component for child info
const ChildInfo = styled.div`
	display: flex;
	flex-direction: column;
	overflow: hidden;
`

// New styled component for child name
const ChildName = styled.span`
	font-size: 0.95rem;
	font-weight: 500;
	color: ${props => props.theme.colors.text.primary};
	white-space: nowrap;
	overflow: hidden;
	text-overflow: ellipsis;
`

// New styled component for child email
const ChildEmail = styled.span`
	font-size: 0.8rem;
	color: ${props => props.theme.colors.text.secondary};
	white-space: nowrap;
	overflow: hidden;
	text-overflow: ellipsis;
`

// New styled component for selection summary
const SelectionSummary = styled.div`
	margin-top: ${props => props.theme.spacing[3]};
	font-size: 0.9rem;
	color: ${props => props.theme.colors.text.secondary};
	display: flex;
	align-items: center;

	strong {
		color: ${props => props.theme.colors.primary[600]};
		margin: 0 4px;
	}
`

// New styled component for empty children message
const EmptyChildrenMessage = styled.div`
	padding: ${props => props.theme.spacing[4]};
	text-align: center;
	border: 1px dashed ${props => props.theme.colors.neutral[300]};
	border-radius: ${props => props.theme.borderRadius.md};
	color: ${props => props.theme.colors.text.secondary};
	font-size: 0.9rem;
	margin-top: ${props => props.theme.spacing[2]};
`

// Form error display components
const FormErrorContainer = styled.div`
	margin-bottom: ${props => props.theme.spacing[4]};
	padding: ${props => props.theme.spacing[4]};
	background-color: ${props => `${props.theme.colors.danger[50]}`};
	border-left: 4px solid ${props => props.theme.colors.danger[500]};
	border-radius: ${props => props.theme.borderRadius.md};
	display: flex;
	align-items: flex-start;
	gap: ${props => props.theme.spacing[3]};
`

const FormErrorIcon = styled.div`
	font-size: 1.2rem;
	line-height: 1;
`

const FormErrorMessage = styled.div`
	color: ${props => props.theme.colors.danger[700]};
	font-size: 0.95rem;
	line-height: 1.5;
`

// New styled component for form note
const FormNote = styled.div`
	padding: 0.75rem;
	background-color: ${props => props.theme.colors.primary[50]};
	border: 1px solid ${props => props.theme.colors.primary[100]};
	border-radius: 0.375rem;
	color: ${props => props.theme.colors.primary[700]};
	font-size: 0.9rem;
	width: 100%;
	margin: 0.5rem 0;
`

// Add these new styled components at the appropriate location in the styled components section
const ChildSearchContainer = styled.div`
	position: relative;
	margin-bottom: ${props => props.theme.spacing[3]};
`

const SearchIcon = styled.div`
	position: absolute;
	left: ${props => props.theme.spacing[3]};
	top: 50%;
	transform: translateY(-50%);
	color: ${props => props.theme.colors.text.secondary};
	z-index: 1;
`

const SearchInput = styled.input`
	width: 100%;
	padding: ${props => props.theme.spacing[3]} ${props => props.theme.spacing[3]} ${props => props.theme.spacing[3]} ${props => props.theme.spacing[9]};
	border: 1px solid ${props => props.theme.colors.neutral[300]};
	border-radius: ${props => props.theme.borderRadius.md};
	font-size: 0.95rem;
	background-color: ${props => props.theme.colors.background.primary};
	color: ${props => props.theme.colors.text.primary};

	&:focus {
		outline: none;
		border-color: ${props => props.theme.colors.primary[400]};
		box-shadow: 0 0 0 3px rgba(99, 102, 241, 0.15);
	}

	&::placeholder {
		color: ${props => props.theme.colors.text.tertiary};
	}
`

const ClearSearchButton = styled.button`
	position: absolute;
	right: ${props => props.theme.spacing[3]};
	top: 50%;
	transform: translateY(-50%);
	display: flex;
	align-items: center;
	justify-content: center;
	border: none;
	background: none;
	color: ${props => props.theme.colors.text.secondary};
	cursor: pointer;
	padding: 4px;
	border-radius: 50%;

	&:hover {
		background-color: ${props => props.theme.colors.background.tertiary};
		color: ${props => props.theme.colors.text.primary};
	}
`

export default UserForm<|MERGE_RESOLUTION|>--- conflicted
+++ resolved
@@ -355,7 +355,6 @@
 		}
 	}, [formData.role])
 
-<<<<<<< HEAD
 	// Filter and sort children based on search term and selection status
 	const filteredAndSortedChildren = React.useMemo(() => {
 		// First filter by search term
@@ -382,7 +381,7 @@
 			return aName.localeCompare(bName)
 		})
 	}, [availableStudents, selectedChildren, childSearchTerm])
-=======
+      
 	// Fetch all roles from Supabase
 	const fetchAllRoles = async () => {
 		setIsLoadingRoles(true)
@@ -410,7 +409,6 @@
 			fetchAllRoles()
 		}
 	}, [isOpen])
->>>>>>> e54f5934
 
 	// Handle input changes
 	const handleChange = (e: React.ChangeEvent<HTMLInputElement | HTMLSelectElement>) => {
